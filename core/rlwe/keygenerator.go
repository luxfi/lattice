--- conflicted
+++ resolved
@@ -263,21 +263,12 @@
 	// Extends the modulus P of skOutput to the one of skInput
 	buffQ := ringQ.AtLevel(0).NewPoly()
 	if levelP := evk.LevelP(); levelP != -1 {
-<<<<<<< HEAD
-		ExtendBasisSmallNormAndCenterNTTMontgomery(ringQ, ringP.AtLevel(levelP), kgen.bufSkOut.Q, tmpPoly, kgen.bufSkOut.P)
-	}
-
-	// Maps the smaller key to the largest dimension with Y = X^{N/n}.
-	ring.MapSmallDimensionToLargerDimensionNTT(skInput.Value.Q, kgen.bufSkIn)
-	ExtendBasisSmallNormAndCenterNTTMontgomery(ringQ, ringQ.AtLevel(skOutput.Value.Q.Level()), kgen.bufSkIn, tmpPoly, kgen.bufSkIn)
-=======
 		ExtendBasisSmallNormAndCenterNTTMontgomery(ringQ, ringP.AtLevel(levelP), buffSkOut.Q, buffQ, buffSkOut.P)
 	}
 
 	// Maps the smaller key to the largest dimension with Y = X^{N/n}.
 	ring.MapSmallDimensionToLargerDimensionNTT(skInput.Value.Q, buffSkIn)
 	ExtendBasisSmallNormAndCenterNTTMontgomery(ringQ, ringQ.AtLevel(skOutput.Value.Q.Level()), buffSkIn, buffQ, buffSkIn)
->>>>>>> 038455e3
 
 	kgen.genEvaluationKey(buffSkIn, buffSkOut, evk)
 }
@@ -318,12 +309,8 @@
 	}
 
 	// Adds the plaintext (input-key) to the EvaluationKey.
-<<<<<<< HEAD
-	if err := AddPolyTimesGadgetVectorToGadgetCiphertext(skIn, []GadgetCiphertext{evk.GadgetCiphertext}, *kgen.params.RingQP(), kgen.params.ringQ.NewPoly()); err != nil {
-=======
 	buffQ := kgen.params.ringQ.AtLevel(evk.GadgetCiphertext.LevelQ()).NewPoly()
 	if err := AddPolyTimesGadgetVectorToGadgetCiphertext(skIn, []GadgetCiphertext{evk.GadgetCiphertext}, *kgen.params.RingQP(), buffQ); err != nil {
->>>>>>> 038455e3
 		// Sanity check, this error should not happen.
 		panic(err)
 	}
