--- conflicted
+++ resolved
@@ -117,13 +117,8 @@
 	// Step 4: The helper server switches the encryption of the result to the target public key
 	encOut := execPCKSProtocol(params, tpk, encRes, P)
 
-<<<<<<< HEAD
-	// Decrypt the result with the target secret key
-	l.Println("> ResultPlaintextModulus:")
-=======
-	// Step 5: The target party decrypts the result with its secret key
+	// Step 5: The target party decrypts the result with their secret key
 	l.Println("> Result Decryption")
->>>>>>> 2cea7ba4
 	decryptor := rlwe.NewDecryptor(params, tsk)
 	ptres := bgv.NewPlaintext(params, params.MaxLevel())
 	elapsedDecParty := runTimed(func() {
