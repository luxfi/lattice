package ckks

import (
	"errors"
	"github.com/ldsec/lattigo/ring"
	"github.com/ldsec/lattigo/utils"
	"math"
)

// Evaluator is a struct holding the necessary elements to operates the homomorphic operations between ciphertext and/or plaintexts.
// It also holds a small memory pool used to store intermediate computations.
type Evaluator struct {
	ckkscontext   *Context
	ringpool      [6]*ring.Poly
	keyswitchpool [4]*ring.Poly

	poolQ [3]*ring.Poly
	poolP [3]*ring.Poly

	ctxpool     *Ciphertext
	rescalepool []uint64

	baseconverter *ring.FastBasisExtender
	decomposer    *ring.ArbitraryDecomposer
}

// NewEvaluator creates a new Evaluator, that can be used to do homomorphic
// operations on the ciphertexts and/or plaintexts. It stores a small pool of polynomials
// and ciphertexts that will be used for intermediate values.
func (ckkscontext *Context) NewEvaluator() (evaluator *Evaluator) {

	evaluator = new(Evaluator)
	evaluator.ckkscontext = ckkscontext

	for i := 0; i < 5; i++ {
		evaluator.ringpool[i] = evaluator.ckkscontext.contextQ.NewPoly()
	}

	for i := 0; i < 4; i++ {
		evaluator.keyswitchpool[i] = evaluator.ckkscontext.contextKeys.NewPoly()
	}

	for i := 0; i < 3; i++ {
		evaluator.poolQ[i] = evaluator.ckkscontext.contextQ.NewPoly()
		evaluator.poolP[i] = evaluator.ckkscontext.contextP.NewPoly()
	}

	evaluator.rescalepool = make([]uint64, ckkscontext.n)

	evaluator.ctxpool = ckkscontext.NewCiphertext(1, ckkscontext.levels-1, ckkscontext.scale)

	evaluator.baseconverter = ring.NewFastBasisExtender(evaluator.ckkscontext.contextQ.Modulus, evaluator.ckkscontext.specialprimes)

	evaluator.decomposer = ring.NewArbitraryDecomposer(ckkscontext.moduli, ckkscontext.specialprimes)

	return evaluator
}

func (evaluator *Evaluator) getElemAndCheckBinary(op0, op1, opOut Operand, opOutMinDegree uint64) (el0, el1, elOut *ckksElement) {
	if op0 == nil || op1 == nil || opOut == nil {
		panic("operands cannot be nil")
	}

	if op0.Degree()+op1.Degree() == 0 {
		panic("operands cannot be both plaintext")
	}

	if opOut.Degree() < opOutMinDegree {
		panic("receiver operand degree is too small")
	}
	el0, el1, elOut = op0.Element(), op1.Element(), opOut.Element()
	return // TODO: more checks on elements
}

func (evaluator *Evaluator) getElemAndCheckUnary(op0, opOut Operand, opOutMinDegree uint64) (el0, elOut *ckksElement) {
	if op0 == nil || opOut == nil {
		panic("operand cannot be nil")
	}

	if op0.Degree() == 0 {
		panic("operand cannot be plaintext")
	}

	if opOut.Degree() < opOutMinDegree {
		panic("receiver operand degree is too small")
	}
	el0, elOut = op0.Element(), opOut.Element()
	return // TODO: more checks on elements
}

func (evaluator *Evaluator) newCiphertextBinary(op0, op1 Operand) (ctOut *Ciphertext) {

	maxDegree := utils.MaxUint64(op0.Degree(), op1.Degree())
	maxScale := utils.MaxFloat64(op0.Scale(), op1.Scale())
	minLevel := utils.MinUint64(op0.Level(), op1.Level())

	return evaluator.ckkscontext.NewCiphertext(maxDegree, minLevel, maxScale)
}

// Add adds op0 to op1 and returns the result on ctOut.
func (evaluator *Evaluator) Add(op0, op1 Operand, ctOut *Ciphertext) {
	el0, el1, elOut := evaluator.getElemAndCheckBinary(op0, op1, ctOut, utils.MaxUint64(op0.Degree(), op1.Degree()))
	evaluator.evaluateInPlace(el0, el1, elOut, evaluator.ckkscontext.contextQ.AddLvl)
}

// AddNoMod adds op0 to op1 and returns the result on ctOut, without modular reduction.
func (evaluator *Evaluator) AddNoMod(op0, op1 Operand, ctOut *Ciphertext) {
	el0, el1, elOut := evaluator.getElemAndCheckBinary(op0, op1, ctOut, utils.MaxUint64(op0.Degree(), op1.Degree()))
	evaluator.evaluateInPlace(el0, el1, elOut, evaluator.ckkscontext.contextQ.AddNoModLvl)
}

// AddNew adds op0 to op1 and returns the result on a newly created element.
func (evaluator *Evaluator) AddNew(op0, op1 Operand) (ctOut *Ciphertext) {
	ctOut = evaluator.newCiphertextBinary(op0, op1)
	evaluator.Add(op0, op1, ctOut)
	return
}

// AddNoModNew adds op0 to op1 without modular reduction, and returns the result on a newly created element.
func (evaluator *Evaluator) AddNoModNew(op0, op1 Operand) (ctOut *Ciphertext) {
	ctOut = evaluator.newCiphertextBinary(op0, op1)
	evaluator.AddNoMod(op0, op1, ctOut)
	return
}

// Sub subtracts op0 to op1 and returns the result on ctOut.
func (evaluator *Evaluator) Sub(op0, op1 Operand, ctOut *Ciphertext) {

	el0, el1, elOut := evaluator.getElemAndCheckBinary(op0, op1, ctOut, utils.MaxUint64(op0.Degree(), op1.Degree()))

	evaluator.evaluateInPlace(el0, el1, elOut, evaluator.ckkscontext.contextQ.SubLvl)

	level := utils.MinUint64(utils.MinUint64(el0.Level(), el1.Level()), elOut.Level())

	if el0.Degree() < el1.Degree() {
		for i := el0.Degree() + 1; i < el1.Degree()+1; i++ {
			evaluator.ckkscontext.contextQ.NegLvl(level, elOut.Value()[i], elOut.Value()[i])
		}
	}

}

// SubNoMod subtracts op0 to op1 and returns the result on ctOut, without modular reduction.
func (evaluator *Evaluator) SubNoMod(op0, op1 Operand, ctOut *Ciphertext) {

	el0, el1, elOut := evaluator.getElemAndCheckBinary(op0, op1, ctOut, utils.MaxUint64(op0.Degree(), op1.Degree()))

	evaluator.evaluateInPlace(el0, el1, elOut, evaluator.ckkscontext.contextQ.SubNoModLvl)

	level := utils.MinUint64(utils.MinUint64(el0.Level(), el1.Level()), elOut.Level())

	if el0.Degree() < el1.Degree() {
		for i := el0.Degree() + 1; i < el1.Degree()+1; i++ {
			evaluator.ckkscontext.contextQ.NegLvl(level, elOut.Value()[i], elOut.Value()[i])
		}
	}

}

// SubNew subtracts op0 to op1 and returns the result on a newly created element.
func (evaluator *Evaluator) SubNew(op0, op1 Operand) (ctOut *Ciphertext) {
	ctOut = evaluator.newCiphertextBinary(op0, op1)
	evaluator.Sub(op0, op1, ctOut)
	return
}

// SubNoModNew subtracts op0 to op1 without modular reduction, and returns the result on a newly created element.
func (evaluator *Evaluator) SubNoModNew(op0, op1 Operand) (ctOut *Ciphertext) {
	ctOut = evaluator.newCiphertextBinary(op0, op1)
	evaluator.SubNoMod(op0, op1, ctOut)
	return
}

func (evaluator *Evaluator) evaluateInPlace(c0, c1, ctOut *ckksElement, evaluate func(uint64, *ring.Poly, *ring.Poly, *ring.Poly)) {

	var tmp0, tmp1 *ckksElement // TODO : use evaluator mem pool

	level := utils.MinUint64(utils.MinUint64(c0.Level(), c1.Level()), ctOut.Level())

	maxDegree := utils.MaxUint64(c0.Degree(), c1.Degree())
	minDegree := utils.MinUint64(c0.Degree(), c1.Degree())

	// Else resizes the receiver element
	ctOut.Resize(evaluator.ckkscontext, maxDegree)
	evaluator.DropLevel(ctOut.Ciphertext(), ctOut.Level()-utils.MinUint64(c0.Level(), c1.Level()))

	// Checks wether or not the receiver element is the same as one of the input elements
	// and acts accordingly to avoid unnecessary element creation or element overwriting,
	// and scales properly the element before the evaluation.
	if ctOut == c0 {

		if c0.Scale() > c1.Scale() {

			tmp1 = evaluator.ctxpool.Element()

			if uint64(c0.Scale()/c1.Scale()) != 0 {
				evaluator.MultByConst(c1.Ciphertext(), uint64(c0.Scale()/c1.Scale()), tmp1.Ciphertext())
			}

		} else if c1.Scale() > c0.Scale() {

			if uint64(c1.Scale()/c0.Scale()) != 0 {
				evaluator.MultByConst(c0.Ciphertext(), uint64(c1.Scale()/c0.Scale()), c0.Ciphertext())
			}

			c0.SetScale(c1.Scale())

			tmp1 = c1

		} else {

			tmp1 = c1
		}

		tmp0 = c0

	} else if ctOut == c1 {

		if c1.Scale() > c0.Scale() {

			tmp0 = evaluator.ctxpool.Element()
			if uint64(c1.Scale()/c0.Scale()) != 0 {
				evaluator.MultByConst(c0.Ciphertext(), uint64(c1.Scale()/c0.Scale()), tmp0.Ciphertext())
			}

		} else if c0.Scale() > c1.Scale() {

			if uint64(c0.Scale()/c1.Scale()) != 0 {
				evaluator.MultByConst(c1.Ciphertext(), uint64(c0.Scale()/c1.Scale()), ctOut.Ciphertext())
			}

			ctOut.SetScale(c0.Scale())

			tmp0 = c0

		} else {

			tmp0 = c0
		}

		tmp1 = c1

	} else {

		if c1.Scale() > c0.Scale() {

			tmp0 = evaluator.ctxpool.Element()

			if uint64(c1.Scale()/c0.Scale()) != 0 {
				evaluator.MultByConst(c0.Ciphertext(), uint64(c1.Scale()/c0.Scale()), tmp0.Ciphertext())
			}

			tmp1 = c1

		} else if c0.Scale() > c1.Scale() {

			tmp1 = evaluator.ctxpool.Element()

			if uint64(c0.Scale()/c1.Scale()) != 0 {
				evaluator.MultByConst(c1.Ciphertext(), uint64(c0.Scale()/c1.Scale()), tmp1.Ciphertext())
			}

			tmp0 = c0

		} else {
			tmp0 = c0
			tmp1 = c1
		}
	}

	for i := uint64(0); i < minDegree+1; i++ {
		evaluate(level, tmp0.Value()[i], tmp1.Value()[i], ctOut.Value()[i])
	}

	ctOut.SetScale(utils.MaxFloat64(c0.Scale(), c1.Scale()))

	// If the inputs degree differ, copies the remaining degree on the receiver
	// Also checks that the receiver is ont one of the inputs to avoid unnecessary work.

	if c0.Degree() > c1.Degree() && tmp0 != ctOut {
		for i := minDegree + 1; i < maxDegree+1; i++ {
			evaluator.ckkscontext.contextQ.CopyLvl(level, tmp0.Value()[i], ctOut.Value()[i])
		}
	} else if c1.Degree() > c0.Degree() && tmp1 != ctOut {
		for i := minDegree + 1; i < maxDegree+1; i++ {
			evaluator.ckkscontext.contextQ.CopyLvl(level, tmp1.Value()[i], ctOut.Value()[i])
		}
	}
}

// Neg negates the ct0 and returns the result on ctOut.
func (evaluator *Evaluator) Neg(ct0 *Ciphertext, ctOut *Ciphertext) {

	level := utils.MinUint64(ct0.Level(), ctOut.Level())

	if ct0.Degree() != ctOut.Degree() {
		panic("cannot negate -> invalid receiver ciphertext does not match input ciphertext degree")
	}

	for i := range ct0.value {
		evaluator.ckkscontext.contextQ.NegLvl(level, ct0.value[i], ctOut.Value()[i])
	}
}

// NegNew negates ct0 and returns the result on a newly created element.
func (evaluator *Evaluator) NegNew(ct0 *Ciphertext) (ctOut *Ciphertext) {
	ctOut = evaluator.ckkscontext.NewCiphertext(ct0.Degree(), ct0.Level(), ct0.Scale())
	evaluator.Neg(ct0, ctOut)
	return
}

// AddConstNew adds the input constant (which can be an uint64, int64, float64 or complex128) to ct0 and returns the result on a new element.
func (evaluator *Evaluator) AddConstNew(ct0 *Ciphertext, constant interface{}) (ctOut *Ciphertext) {
	ctOut = ct0.CopyNew().Ciphertext()
	evaluator.AddConst(ct0, constant, ctOut)
	return ctOut
}

// AddConst adds the input constant (which can be an uint64, int64, float64 or complex128) to ct0 and returns the result on ctOut.
func (evaluator *Evaluator) AddConst(ct0 *Ciphertext, constant interface{}, ctOut *Ciphertext) {

	var level uint64

	level = utils.MinUint64(ct0.Level(), ctOut.Level())

	var cReal, cImag float64

	switch constant.(type) {
	case complex128:
		cReal = real(constant.(complex128))
		cImag = imag(constant.(complex128))

	case float64:
		cReal = constant.(float64)
		cImag = float64(0)

	case uint64:
		cReal = float64(constant.(uint64))
		cImag = float64(0)

	case int64:
		cReal = float64(constant.(int64))
		cImag = float64(0)

	case int:
		cReal = float64(constant.(int))
		cImag = float64(0)
	}

	var scaledConst, scaledConstReal, scaledConstImag uint64

	context := evaluator.ckkscontext.contextQ

	// Component wise addition of the following vector to the ciphertext :
	// [a + b*psi_qi^2, ....., a + b*psi_qi^2, a - b*psi_qi^2, ...., a - b*psi_qi^2] mod Qi
	// [{                  N/2                }{                N/2               }]
	// Which is equivalent outside of the NTT domain of adding a to the first coefficient of ct0 and b to the N/2th coefficient of ct0.
	var qi uint64
	for i := uint64(0); i < level+1; i++ {
		scaledConstReal = 0
		scaledConstImag = 0
		scaledConst = 0

		qi = context.Modulus[i]

		if cReal != 0 {
			scaledConstReal = scaleUpExact(cReal, ct0.Scale(), qi)
			scaledConst = scaledConstReal
		}

		if cImag != 0 {
			scaledConstImag = ring.MRed(scaleUpExact(cImag, ct0.Scale(), qi), context.GetNttPsi()[i][1], qi, context.GetMredParams()[i])
			scaledConst = ring.CRed(scaledConst+scaledConstImag, qi)
		}

		p1tmp := ctOut.Value()[0].Coeffs[i]
		p0tmp := ct0.value[0].Coeffs[i]

		for j := uint64(0); j < evaluator.ckkscontext.n>>1; j++ {
			p1tmp[j] = ring.CRed(p0tmp[j]+scaledConst, qi)
		}

		if cImag != 0 {
			scaledConst = ring.CRed(scaledConstReal+(qi-scaledConstImag), qi)
		}

		for j := evaluator.ckkscontext.n >> 1; j < evaluator.ckkscontext.n; j++ {
			p1tmp[j] = ring.CRed(p0tmp[j]+scaledConst, qi)
		}
	}
}

// MultByConstAndAdd multiplies ct0 by the input constant, and adds it to the receiver element (does not modify the input
// element), ex. ctOut(x) = ctOut(x) + ct0(x) * (a+bi). This functions  removes the need of storing the intermediate value c(x) * (a+bi).
// This function will modifie the level and the scale of the receiver element depending on the level and the scale of the input
// element and the type of the constant. The level of the receiver element will be set to min(input.level, receiver.level).
// The scale of the receiver element will be set to the scale that the input element would have after the multiplication by the constant.
func (evaluator *Evaluator) MultByConstAndAdd(ct0 *Ciphertext, constant interface{}, ctOut *Ciphertext) {

	var level uint64

	level = utils.MinUint64(ct0.Level(), ctOut.Level())

	// Forces a drop of cOut level to ct0 level
	if ctOut.Level() > level {
		evaluator.DropLevel(ctOut, ctOut.Level()-level)
	}

	var cReal, cImag float64
	var scale float64

	// Converts to float64 and determines if a scale is required (which is the case if either real or imag has a rational part)
	scale = 1
	switch constant.(type) {
	case complex128:
		cReal = real(constant.(complex128))
		cImag = imag(constant.(complex128))

		if cReal != 0 {
			valueInt := int64(cReal)
			valueFloat := cReal - float64(valueInt)

			if valueFloat != 0 {
				scale = evaluator.ckkscontext.scale
			}
		}

		if cImag != 0 {
			valueInt := int64(cImag)
			valueFloat := cImag - float64(valueInt)

			if valueFloat != 0 {
				scale = evaluator.ckkscontext.scale
			}
		}

	case float64:
		cReal = constant.(float64)
		cImag = float64(0)

		if cReal != 0 {
			valueInt := int64(cReal)
			valueFloat := cReal - float64(valueInt)

			if valueFloat != 0 {
				scale = evaluator.ckkscontext.scale
			}
		}

	case uint64:
		cReal = float64(constant.(uint64))
		cImag = float64(0)

	case int64:
		cReal = float64(constant.(int64))
		cImag = float64(0)

	case int:
		cReal = float64(constant.(int))
		cImag = float64(0)
	}

	var scaledConst, scaledConstReal, scaledConstImag uint64

	context := evaluator.ckkscontext.contextQ

	// If a scaling will be required to multiply by the constant,
	// equalizes scales such that the scales match in the end.
	if scale != 1 {

		// If ctOut scaling is smaller than ct0's scale + the default scaling,
		// then brings ctOut scale to ct0's scale.
		if ctOut.Scale() < ct0.Scale()*evaluator.ckkscontext.scale {

			if uint64((evaluator.ckkscontext.scale*ct0.Scale())/ctOut.Scale()) != 0 {

				evaluator.MultByConst(ctOut, uint64((evaluator.ckkscontext.scale*ct0.Scale())/ctOut.Scale()), ctOut)

			}

			ctOut.SetScale(evaluator.ckkscontext.scale * ct0.Scale())

			// If ctOut.Scale() > ((a+bi)*scale)*ct0(x), then sets the scale to
			// bring c(x)*scale to the level of ctOut(x) scale
		} else if ctOut.Scale() > ct0.Scale()*evaluator.ckkscontext.scale {
			scale = ctOut.Scale() / ct0.Scale()
		}

		// If no scaling is required, the sets the appropriate scale such that
		// ct0(x)*scale matches ctOut(x) scale without modifiying ct0(x) scale.
	} else {

		if ctOut.Scale() > ct0.Scale() {

			scale = ctOut.Scale() / ct0.Scale()

		} else if ct0.Scale() > ctOut.Scale() {

			if uint64(ct0.Scale()/ctOut.Scale()) != 0 {
				evaluator.MultByConst(ctOut, ct0.Scale()/ctOut.Scale(), ctOut)
			}

			ctOut.SetScale(ct0.Scale())
		}
	}

	// Component wise multiplication of the following vector to the ciphertext :
	// [a + b*psi_qi^2, ....., a + b*psi_qi^2, a - b*psi_qi^2, ...., a - b*psi_qi^2] mod Qi
	// [{                  N/2                }{                N/2               }]
	// Which is equivalent outside of the NTT domain of adding a to the first coefficient of ct0 and b to the N/2th coefficient of ct0.
	for i := uint64(0); i < level+1; i++ {

		qi := context.Modulus[i]
		mredParams := context.GetMredParams()[i]
		bredParams := context.GetBredParams()[i]

		scaledConstReal = 0
		scaledConstImag = 0
		scaledConst = 0

		if cReal != 0 {
			scaledConstReal = scaleUpExact(cReal, scale, qi)
			scaledConst = scaledConstReal
		}

		if cImag != 0 {
			scaledConstImag = scaleUpExact(cImag, scale, qi)
			scaledConstImag = ring.MRed(scaledConstImag, context.GetNttPsi()[i][1], qi, mredParams)
			scaledConst = ring.CRed(scaledConst+scaledConstImag, qi)
		}

		scaledConst = ring.MForm(scaledConst, qi, bredParams)

		for u := range ct0.Value() {
			p0tmp := ct0.Value()[u].Coeffs[i]
			p1tmp := ctOut.Value()[u].Coeffs[i]
			for j := uint64(0); j < evaluator.ckkscontext.n>>1; j++ {
				p1tmp[j] = ring.CRed(p1tmp[j]+ring.MRed(p0tmp[j], scaledConst, qi, mredParams), qi)
			}
		}

		if cImag != 0 {
			scaledConst = ring.CRed(scaledConstReal+(qi-scaledConstImag), qi)
			scaledConst = ring.MForm(scaledConst, qi, bredParams)
		}

		for u := range ct0.Value() {
			p0tmp := ct0.Value()[u].Coeffs[i]
			p1tmp := ctOut.Value()[u].Coeffs[i]
			for j := evaluator.ckkscontext.n >> 1; j < evaluator.ckkscontext.n; j++ {
				p1tmp[j] = ring.CRed(p1tmp[j]+ring.MRed(p0tmp[j], scaledConst, qi, mredParams), qi)
			}
		}
	}
}

<<<<<<< HEAD
func (evaluator *Evaluator) SetScale(ct *Ciphertext, scale float64) (err error) {

	var tmp float64

	tmp = evaluator.ckkscontext.scale

	evaluator.ckkscontext.scale = scale

	evaluator.MultConst(ct, scale/ct.Scale(), ct)

	if err = evaluator.Rescale(ct, scale, ct); err != nil {
		return err
	}

	ct.SetScale(scale)

	evaluator.ckkscontext.scale = tmp

	return nil
}

// MultConstNew multiplies ct0 by the input constant and returns the result on a newly created element.
=======
// MultByConstNew multiplies ct0 by the input constant and returns the result on a newly created element.
>>>>>>> d5753fe4
// The scale of the output element will depend on the scale of the input element and the constant (if the constant
// needs to be scaled (its rational part is not zero)). The constant can be an uint64, int64, float64 or complex128.
func (evaluator *Evaluator) MultByConstNew(ct0 *Ciphertext, constant interface{}) (ctOut *Ciphertext) {
	ctOut = evaluator.ckkscontext.NewCiphertext(ct0.Degree(), ct0.Level(), ct0.Scale())
	evaluator.MultByConst(ct0, constant, ctOut)
	return
}

// MultByConst multiplies ct0 by the input constant and returns the result on ctOut.
// The scale of the output element will depend on the scale of the input element and the constant (if the constant
// needs to be scaled (its rational part is not zero)). The constant can be an uint64, int64, float64 or complex128.
func (evaluator *Evaluator) MultByConst(ct0 *Ciphertext, constant interface{}, ctOut *Ciphertext) {

	var level uint64

	level = utils.MinUint64(ct0.Level(), ctOut.Level())

	var cReal, cImag float64
	var scale float64

	// Converts to float64 and determines if a scale is required (which is the case if either real or imag has a rational part)
	scale = 1
	switch constant.(type) {
	case complex128:
		cReal = real(constant.(complex128))
		cImag = imag(constant.(complex128))

		if cReal != 0 {
			valueInt := int64(cReal)
			valueFloat := cReal - float64(valueInt)

			if valueFloat != 0 {
				scale = evaluator.ckkscontext.scale
			}
		}

		if cImag != 0 {
			valueInt := int64(cImag)
			valueFloat := cImag - float64(valueInt)

			if valueFloat != 0 {
				scale = evaluator.ckkscontext.scale
			}
		}

	case float64:
		cReal = constant.(float64)
		cImag = float64(0)

		if cReal != 0 {
			valueInt := int64(cReal)
			valueFloat := cReal - float64(valueInt)

			if valueFloat != 0 {
				scale = evaluator.ckkscontext.scale
			}
		}

	case uint64:
		cReal = float64(constant.(uint64))
		cImag = float64(0)

	case int64:
		cReal = float64(constant.(int64))
		cImag = float64(0)

	case int:
		cReal = float64(constant.(int))
		cImag = float64(0)
	}

	// Component wise multiplication of the following vector to the ciphertext :
	// [a + b*psi_qi^2, ....., a + b*psi_qi^2, a - b*psi_qi^2, ...., a - b*psi_qi^2] mod Qi
	// [{                  N/2                }{                N/2               }]
	// Which is equivalent outside of the NTT domain of adding a to the first coefficient of ct0 and b to the N/2th coefficient of ct0.
	context := evaluator.ckkscontext.contextQ
	var scaledConst, scaledConstReal, scaledConstImag uint64
	for i := uint64(0); i < level+1; i++ {

		qi := context.Modulus[i]
		bredParams := context.GetBredParams()[i]
		mredParams := context.GetMredParams()[i]

		scaledConstReal = 0
		scaledConstImag = 0
		scaledConst = 0

		if cReal != 0 {
			scaledConstReal = scaleUpExact(cReal, scale, qi)
			scaledConst = scaledConstReal
		}

		if cImag != 0 {
			scaledConstImag = scaleUpExact(cImag, scale, qi)
			scaledConstImag = ring.MRed(scaledConstImag, context.GetNttPsi()[i][1], qi, mredParams)
			scaledConst = ring.CRed(scaledConst+scaledConstImag, qi)
		}

		scaledConst = ring.MForm(scaledConst, qi, bredParams)

		for u := range ct0.Value() {
			p0tmp := ct0.Value()[u].Coeffs[i]
			p1tmp := ctOut.Value()[u].Coeffs[i]
			for j := uint64(0); j < evaluator.ckkscontext.n>>1; j++ {
				p1tmp[j] = ring.MRed(p0tmp[j], scaledConst, qi, mredParams)
			}
		}

		if cImag != 0 {
			scaledConst = ring.CRed(scaledConstReal+(qi-scaledConstImag), qi)
			scaledConst = ring.MForm(scaledConst, qi, bredParams)
		}

		for u := range ct0.Value() {
			p0tmp := ct0.Value()[u].Coeffs[i]
			p1tmp := ctOut.Value()[u].Coeffs[i]
			for j := evaluator.ckkscontext.n >> 1; j < evaluator.ckkscontext.n; j++ {
				p1tmp[j] = ring.MRed(p0tmp[j], scaledConst, qi, mredParams)
			}
		}
	}

	ctOut.SetScale(ct0.Scale() * scale)
}

// MultByiNew multiplies ct0 by the imaginary number i, and returns the result on a newly created element.
// Does not change the scale.
func (evaluator *Evaluator) MultByiNew(ct0 *Ciphertext) (ctOut *Ciphertext) {
	ctOut = evaluator.ckkscontext.NewCiphertext(1, ct0.Level(), ct0.Scale())
	evaluator.MultByi(ct0, ctOut)
	return ctOut
}

// MultByi multiplies ct0 by the imaginary number i, and returns the result on c1.
// Does not change the scale.
func (evaluator *Evaluator) MultByi(ct0 *Ciphertext, ct1 *Ciphertext) {

	var level uint64

	level = utils.MinUint64(ct0.Level(), ct1.Level())

	context := evaluator.ckkscontext.contextQ

	var imag uint64

	// Equivalent to a mult by monomial x^(n/2) outside of the NTT domain
	for i := uint64(0); i < level+1; i++ {

		qi := context.Modulus[i]
		mredParams := context.GetMredParams()[i]

		imag = context.GetNttPsi()[i][1] // Psi^2

		for u := range ct1.value {
			p0tmp := ct0.value[u].Coeffs[i]
			p1tmp := ct1.value[u].Coeffs[i]
			for j := uint64(0); j < context.N>>1; j++ {
				p1tmp[j] = ring.MRed(p0tmp[j], imag, qi, mredParams)
			}
		}

		imag = qi - imag

		for u := range ct1.value {
			p0tmp := ct0.value[u].Coeffs[i]
			p1tmp := ct1.value[u].Coeffs[i]
			for j := context.N >> 1; j < context.N; j++ {
				p1tmp[j] = ring.MRed(p0tmp[j], imag, qi, mredParams)

			}
		}
	}
}

// DivByiNew multiplies ct0 by the imaginary number 1/i = -i, and returns the result on a newly created element.
// Does not change the scale.
func (evaluator *Evaluator) DivByiNew(ct0 *Ciphertext) (ctOut *Ciphertext) {
	ctOut = evaluator.ckkscontext.NewCiphertext(1, ct0.Level(), ct0.Scale())
	evaluator.DivByi(ct0, ctOut)
	return
}

// DivByi multiplies ct0 by the imaginary number 1/i = -i, and returns the result on c1.
// Does not change the scale.
func (evaluator *Evaluator) DivByi(ct0 *Ciphertext, ct1 *Ciphertext) {

	var level uint64

	level = utils.MinUint64(ct0.Level(), ct1.Level())

	context := evaluator.ckkscontext.contextQ

	var imag uint64

	// Equivalent to a mult by monomial x^(3*n/2) outside of the NTT domain
	for i := uint64(0); i < level+1; i++ {

		qi := context.Modulus[i]
		mredParams := context.GetMredParams()[i]

		imag = qi - context.GetNttPsi()[i][1] // -Psi^2

		for u := range ct1.value {
			p0tmp := ct0.value[u].Coeffs[i]
			p1tmp := ct1.value[u].Coeffs[i]
			for j := uint64(0); j < context.N>>1; j++ {
				p1tmp[j] = ring.MRed(p0tmp[j], imag, qi, mredParams)
			}
		}

		imag = context.GetNttPsi()[i][1] // Psi^2

		for u := range ct1.value {
			p0tmp := ct0.value[u].Coeffs[i]
			p1tmp := ct1.value[u].Coeffs[i]
			for j := context.N >> 1; j < context.N; j++ {
				p1tmp[j] = ring.MRed(p0tmp[j], imag, qi, mredParams)
			}
		}
	}
}

// ScaleUpNew multiplies ct0 by 2^scale and sets its scale to its previous scale
// plus 2^n. Returns the result on a newly created element.
func (evaluator *Evaluator) ScaleUpNew(ct0 *Ciphertext, scale float64) (ctOut *Ciphertext) {
	ctOut = evaluator.ckkscontext.NewCiphertext(ct0.Degree(), ct0.Level(), ct0.Scale())
	evaluator.ScaleUp(ct0, scale, ctOut)
	return
}

// ScaleUp multiplies ct0 by 2^scale and sets its scale to its previous scale
// plus 2^n. Returns the result on ctOut.
func (evaluator *Evaluator) ScaleUp(ct0 *Ciphertext, scale float64, ctOut *Ciphertext) {
	evaluator.MultByConst(ct0, uint64(scale), ctOut)
	ctOut.SetScale(ct0.Scale() * scale)
	return
}

// MulByPow2New multiplies the ct0 by 2^pow2 and returns the result on a newly created element.
func (evaluator *Evaluator) MulByPow2New(ct0 *Ciphertext, pow2 uint64) (ctOut *Ciphertext) {
	ctOut = evaluator.ckkscontext.NewCiphertext(ct0.Degree(), ct0.Level(), ct0.Scale())
	evaluator.MulByPow2(ct0.Element(), pow2, ctOut.Element())
	return
}

// MulByPow2 multiplies ct0 by 2^pow2 and returns the result on ctOut.
func (evaluator *Evaluator) MulByPow2(ct0 *ckksElement, pow2 uint64, ctOut *ckksElement) {
	var level uint64
	level = utils.MinUint64(ct0.Level(), ctOut.Level())
	for i := range ctOut.Value() {
		evaluator.ckkscontext.contextQ.MulByPow2Lvl(level, ct0.value[i], pow2, ctOut.Value()[i])
	}
}

// ReduceNew applies a modular reduction ct0 and returns the result on a newly created element.
// To be used in conjonction with function not applying modular reduction.
func (evaluator *Evaluator) ReduceNew(ct0 *Ciphertext) (ctOut *Ciphertext) {

	ctOut = evaluator.ckkscontext.NewCiphertext(ct0.Degree(), ct0.Level(), ct0.Scale())

	_ = evaluator.Reduce(ct0, ctOut)

	return ctOut
}

// Reduce applies a modular reduction ct0 and returns the result on ctOut.
// To be used in conjonction with function not applying modular reduction.
func (evaluator *Evaluator) Reduce(ct0 *Ciphertext, ctOut *Ciphertext) error {

	if ct0.Degree() != ctOut.Degree() {
		return errors.New("cannot reduce -> receiver ciphertext does not match input ciphertext degree")
	}

	for i := range ct0.value {
		evaluator.ckkscontext.contextQ.ReduceLvl(utils.MinUint64(ct0.Level(), ctOut.Level()), ct0.value[i], ctOut.value[i])
	}

	return nil
}

// DropLevelNew reduces the level of ct0 by levels and returns the result on a newly created element.
// No rescaling is applied during this procedure.
func (evaluator *Evaluator) DropLevelNew(ct0 *Ciphertext, levels uint64) (ctOut *Ciphertext) {
	ctOut = ct0.CopyNew().Ciphertext()
	evaluator.DropLevel(ctOut, levels)
	return
}

// DropLevel reduces the level of ct0 by levels and returns the result on ct0.
// No rescaling is applied during this procedure.
func (evaluator *Evaluator) DropLevel(ct0 *Ciphertext, levels uint64) (err error) {

	if ct0.Level() == 0 {
		return errors.New("cannot drop level -> ciphertext already at level 0")
	}

	level := ct0.Level()

	for i := range ct0.value {
		ct0.value[i].Coeffs = ct0.value[i].Coeffs[:level+1-levels]
	}

	return nil
}

// RescaleNew divides ct0 by the last modulus in the modulus chain, repeats this
// procedure (each time consuming a level) until the scale reaches the original scale or would go below it, and returns the result
// on a newly created element. Since all the moduli in the modulus chain are generated to be close to the
// original scale, this procedure is equivalement to dividing the input element by the scale and adding
// some error.
func (evaluator *Evaluator) RescaleNew(ct0 *Ciphertext, threshold float64) (ctOut *Ciphertext, err error) {

	ctOut = evaluator.ckkscontext.NewCiphertext(ct0.Degree(), ct0.Level(), ct0.Scale())

	return ctOut, evaluator.Rescale(ct0, threshold, ctOut)
}

// Rescale divides ct0 by the last modulus in the modulus chain, repeats this
// procedure (each time consuming a level) until the scale reaches the original scale or would go below it, and returns the result
// on c1. Since all the moduli in the modulus chain are generated to be close to the
// original scale, this procedure is equivalement to dividing the input element by the scale and adding
// some error.
func (evaluator *Evaluator) Rescale(ct0 *Ciphertext, threshold float64, c1 *Ciphertext) (err error) {

	if ct0.Level() == 0 {
		return errors.New("cannot rescale -> input ciphertext already at level 0")
	}

	if ct0.Level() != c1.Level() {
		panic("cannot rescale -> reciever ciphertext does not match input ciphertext level")
	}

	if ct0.Scale() >= (threshold*evaluator.ckkscontext.scalechain[c1.Level()])/2 {

		if !ct0.IsNTT() {
			panic("cannot rescale -> input ciphertext not in NTT")
		}

		c1.Copy(ct0.Element())

		for c1.Scale() >= (threshold*evaluator.ckkscontext.scalechain[c1.Level()])/2 && c1.Level() != 0 {

			c1.DivScale(evaluator.ckkscontext.scalechain[c1.Level()])

			for i := range c1.Value() {
				evaluator.ckkscontext.contextQ.DivRoundByLastModulusNTT(c1.Value()[i])
			}

		}

	} else {
		c1.Copy(ct0.Element())
	}

	return nil
}

// RescaleMany applies Rescale several times in a row on the input Ciphertext.
func (evaluator *Evaluator) RescaleMany(ct0 *Ciphertext, nbRescales uint64, c1 *Ciphertext) (err error) {

	if ct0.Level() < nbRescales {
		return errors.New("cannot rescale many -> input ciphertext level too low")
	}

	if ct0.Level() != c1.Level() {
		panic("cannot rescale many -> reciever ciphertext does not match input ciphertext level")
	}

	if !ct0.IsNTT() {
		panic("cannot rescale many -> input ciphertext not in NTT")
	}

	c1.Copy(ct0.Element())

	for i := uint64(0); i < nbRescales; i++ {
		c1.DivScale(evaluator.ckkscontext.scalechain[c1.Level()-i])
	}

	for i := range c1.Value() {
		evaluator.ckkscontext.contextQ.DivRoundByLastModulusManyNTT(c1.Value()[i], nbRescales)
	}

	return nil
}

// MulRelinNew multiplies ct0 by ct1 and returns the result on a newly created element. The new scale is
// the multiplication between scales of the input elements (addition when the scale is represented in log2). An evaluation
// key can be provided to apply a relinearization step and reduce the degree of the output element. This evaluation key is only
// required when the two inputs elements are ciphertexts. If not evaluationkey is provided and the input elements are two ciphertexts,
// the resulting ciphertext will be of degree two. This function only accepts plaintexts (degree zero) and/or ciphertexts of degree one.
func (evaluator *Evaluator) MulRelinNew(op0, op1 Operand, evakey *EvaluationKey) (ctOut *Ciphertext) {

	ctOut = evaluator.ckkscontext.NewCiphertext(1, utils.MinUint64(op0.Level(), op1.Level()), op0.Scale()+op1.Scale())
	evaluator.MulRelin(op0, op1, evakey, ctOut)

	return ctOut
}

// MulRelin multiplies ct0 by ct1 and returns the result on ctOut. The new scale is
// the multiplication between scales of the input elements (addition when the scale is represented in log2). An evaluation
// key can be provided to apply a relinearization step and reduce the degree of the output element. This evaluation key is only
// required when the two inputs elements are ciphertexts. If not evaluationkey is provided and the input elements are two ciphertexts,
// the resulting ciphertext will be of degree two. This function only accepts plaintexts (degree zero) and/or ciphertexts of degree one.
func (evaluator *Evaluator) MulRelin(op0, op1 Operand, evakey *EvaluationKey, ctOut *Ciphertext) {

	el0, el1, elOut := evaluator.getElemAndCheckBinary(op0, op1, ctOut, utils.MaxUint64(op0.Degree(), op1.Degree()))

	level := utils.MinUint64(utils.MinUint64(el0.Level(), el1.Level()), elOut.Level())

	if ctOut.Level() > level {
		evaluator.DropLevel(elOut.Ciphertext(), elOut.Level()-level)
	}

	if el0.Degree() > 1 || el1.Degree() > 1 {
		panic("cannot mul -> input element and output element must be of degree 0 or 1")
	}

	if !el0.IsNTT() {
		panic("cannot mul -> op0 must be in NTT to multiply")
	}

	if !el1.IsNTT() {
		panic("cannot mul -> op1 must be in NTT to multiply")
	}

	elOut.SetScale(el0.Scale() * el1.Scale())

	context := evaluator.ckkscontext.contextQ

	var c00, c01, c0, c1, c2 *ring.Poly

	// Case Ciphertext (x) Ciphertext
	if el0.Degree()+el1.Degree() == 2 {

		c00 = evaluator.ringpool[0]
		c01 = evaluator.ringpool[1]

		// If the receiver ciphertext is neither of the inptus,
		// we can write directly on it.
		if elOut != el0 && elOut != el1 {

			c0 = elOut.value[0]
			c1 = elOut.value[1]

			// If the evaluation key is nil and we can write directly on the receiver, then
			// resizes the cipher text to a degree 2 ciphertext
			if evakey == nil {

				elOut.Resize(evaluator.ckkscontext, 2)
				c2 = elOut.value[2]

				// If there is however an evaluation key, then
				// we still use the mempool for the third element
			} else {

				c2 = evaluator.ringpool[4]
			}

			// If the receiver ciphertext either one of the inputs,
			// then makes use of the mempool for the three elements
		} else {

			c0 = evaluator.ringpool[2]
			c1 = evaluator.ringpool[3]
			c2 = evaluator.ringpool[4]
		}

		context.MFormLvl(level, el0.value[0], c00)
		context.MFormLvl(level, el0.value[1], c01)

		if el0 == el1 { // squaring case

			context.MulCoeffsMontgomeryLvl(level, c00, el1.value[0], c0) // c0 = c[0]*c[0]
			context.MulCoeffsMontgomeryLvl(level, c00, el1.value[1], c1) // c1 = 2*c[0]*c[1]
			context.AddLvl(level, c1, c1, c1)
			context.MulCoeffsMontgomeryLvl(level, c01, el1.value[1], c2) // c2 = c[1]*c[1]

		} else { // regular case

			context.MulCoeffsMontgomeryLvl(level, c00, el1.value[0], c0) // c0 = c0[0]*c0[0]
			context.MulCoeffsMontgomeryLvl(level, c00, el1.value[1], c1)
			context.MulCoeffsMontgomeryAndAddNoModLvl(level, c01, el1.value[0], c1) // c1 = c0[0]*c1[1] + c0[1]*c1[0]
			context.MulCoeffsMontgomeryLvl(level, c01, el1.value[1], c2)            // c2 = c0[1]*c1[1]
		}

		// Relinearize if a key was provided
		if evakey != nil {

			context.CopyLvl(level, c0, elOut.value[0])
			context.CopyLvl(level, c1, elOut.value[1])

			evaluator.switchKeysInPlace(c2, evakey.evakey, elOut.Ciphertext())

		} else { // Or copies the result on the output ciphertext if it was one of the inputs
			if elOut == el0 || elOut == el1 {
				elOut.Resize(evaluator.ckkscontext, 2)
				context.CopyLvl(level, c0, elOut.value[0])
				context.CopyLvl(level, c1, elOut.value[1])
				context.CopyLvl(level, c2, elOut.value[2])
			}
		}

		// Case Plaintext (x) Ciphertext or Ciphertext (x) Plaintext
	} else {

		var tmp0, tmp1 *ckksElement

		if el0.Degree() == 1 {
			tmp0, tmp1 = el1, el0
		} else {
			tmp0, tmp1 = el0, el1
		}

		c00 := evaluator.ringpool[0]
		c00.Zero()

		context.MFormLvl(level, tmp0.value[0], c00)
		context.MulCoeffsMontgomeryLvl(level, c00, tmp1.value[0], elOut.value[0])
		context.MulCoeffsMontgomeryLvl(level, c00, tmp1.value[1], elOut.value[1])
	}
}

// RelinearizeNew applies the relinearization procedure on ct0 and returns the result on a newly
// created ciphertext. Requires the input ciphertext to be of degree two.
func (evaluator *Evaluator) RelinearizeNew(ct0 *Ciphertext, evakey *EvaluationKey) (ctOut *Ciphertext) {
	ctOut = evaluator.ckkscontext.NewCiphertext(1, ct0.Level(), ct0.Scale())
	evaluator.Relinearize(ct0, evakey, ctOut)
	return
}

// Relinearize applies the relinearization procedure on ct0 and returns the result on ctOut. Requires the input ciphertext to be of degree two.
func (evaluator *Evaluator) Relinearize(ct0 *Ciphertext, evakey *EvaluationKey, ctOut *Ciphertext) {
	if ct0.Degree() != 2 {
		panic("cannot relinearize -> input is not of degree 2")
	}

	if ctOut != ct0 {
		ctOut.SetScale(ct0.Scale())
	}

	level := utils.MinUint64(ct0.Level(), ctOut.Level())
	context := evaluator.ckkscontext.contextQ

	context.CopyLvl(level, ct0.value[0], ctOut.value[0])
	context.CopyLvl(level, ct0.value[1], ctOut.value[1])

	evaluator.switchKeysInPlace(ct0.value[2], evakey.evakey, ctOut)

	ctOut.Resize(evaluator.ckkscontext, 1)
}

// SwitchKeysNew re-encrypts ct0 under a different key and returns the result on a newly created element.
// Requires a switchinkey, which is computed from the key under which the ciphertext is currently encrypted,
// and the key under which the ciphertext will be re-encrypted.
func (evaluator *Evaluator) SwitchKeysNew(ct0 *Ciphertext, switchingKey *SwitchingKey) (ctOut *Ciphertext) {
	ctOut = evaluator.ckkscontext.NewCiphertext(ct0.Degree(), ct0.Level(), ct0.Scale())
	evaluator.SwitchKeys(ct0, switchingKey, ctOut)
	return
}

// SwitchKeys re-encrypts ct0 under a different key and returns the result on ctOut.
// Requires a switchinkey, which is computed from the key under which the ciphertext is currently encrypted,
// and the key under which the ciphertext will be re-encrypted.
func (evaluator *Evaluator) SwitchKeys(ct0 *Ciphertext, switchingKey *SwitchingKey, ctOut *Ciphertext) {

	if ct0.Degree() != 1 || ctOut.Degree() != 1 {
		panic("cannot switchkeys -> input and output ciphertext must be of degree 1")
	}

	level := utils.MinUint64(ct0.Level(), ctOut.Level())
	context := evaluator.ckkscontext.contextQ

	context.CopyLvl(level, ct0.value[0], ctOut.value[0])
	context.CopyLvl(level, ct0.value[1], ctOut.value[1])

	evaluator.switchKeysInPlace(ct0.value[1], switchingKey, ctOut)
}

// RotateColumnsNew rotates the columns of ct0 by k position to the left, and returns the result on a newly created element.
// If the provided element is a ciphertext, a keyswitching operation is necessary and a rotation key for the specific rotation needs to be provided.
func (evaluator *Evaluator) RotateColumnsNew(ct0 *Ciphertext, k uint64, evakey *RotationKeys) (ctOut *Ciphertext) {
	ctOut = evaluator.ckkscontext.NewCiphertext(ct0.Degree(), ct0.Level(), ct0.Scale())
	evaluator.RotateColumns(ct0, k, evakey, ctOut)
	return
}

// RotateColumns rotates the columns of ct0 by k position to the left and returns the result on the provided receiver.
// If the provided element is a ciphertext, a keyswitching operation is necessary and a rotation key for the specific rotation needs to be provided.
func (evaluator *Evaluator) RotateColumns(ct0 *Ciphertext, k uint64, evakey *RotationKeys, ctOut *Ciphertext) {

	if ct0.Degree() != 1 || ctOut.Degree() != 1 {
		panic("cannot rotate -> input and output ciphertext must be of degree 1")
	}

	if ctOut.Level() > ct0.Level() {
		evaluator.DropLevel(ctOut, ctOut.Level()-ct0.Level())
	}

	ctOut.SetScale(ct0.Scale())

	k &= ((evaluator.ckkscontext.n >> 1) - 1)

	if k == 0 {

		ctOut.Copy(ct0.Element())

	} else {

		ctOut.SetScale(ct0.Scale())

		// Looks in the RotationKeys if the corresponding rotation has been generated
		if evakey.evakeyRotColLeft[k] != nil {

			evaluator.permuteNTT(ct0, evakey.permuteNTTLeftIndex[k], evakey.evakeyRotColLeft[k], ctOut)

		} else {

			// If not looks if the left and right pow2 rotations have been generated
			hasPow2Rotations := true
			for i := uint64(1); i < evaluator.ckkscontext.n>>1; i <<= 1 {
				if evakey.evakeyRotColLeft[i] == nil || evakey.evakeyRotColRight[i] == nil {
					hasPow2Rotations = false
					break
				}
			}

			// If yes, computes the least amount of rotation between left and right required to apply the demanded rotation
			if hasPow2Rotations {

				if utils.HammingWeight64(k) <= utils.HammingWeight64((evaluator.ckkscontext.n>>1)-k) {
					evaluator.rotateColumnsLPow2(ct0, k, evakey, ctOut)
				} else {
					evaluator.rotateColumnsRPow2(ct0, (evaluator.ckkscontext.n>>1)-k, evakey, ctOut)
				}

				// Else returns an error indicating that the keys have not been generated
			} else {
				panic("cannot rotate -> specific rotation and pow2 rotations have not been generated")
			}
		}
	}
}

// RotateHoisted takes an input ciphertext and a list of rotations and returns a map of ciphertext, where each element of the map is the input ciphertext
// rotation by on element of the list. Much faster than sequential calls of RotateColumns.
func (evaluator *Evaluator) RotateHoisted(ctIn *Ciphertext, rotations []uint64, rotkeys *RotationKeys) (cOut map[uint64]*Ciphertext) {
	// Pre-computation for rotations using hoisting
	contextQ := evaluator.ckkscontext.contextQ
	contextP := evaluator.ckkscontext.contextP

	c2NTT := ctIn.value[1]
	c2InvNTT := contextQ.NewPoly()
	contextQ.InvNTTLvl(ctIn.Level(), c2NTT, c2InvNTT)

	c2QiQDecomp := make([]*ring.Poly, evaluator.ckkscontext.beta)
	c2QiPDecomp := make([]*ring.Poly, evaluator.ckkscontext.beta)

	alpha := evaluator.ckkscontext.alpha
	beta := uint64(math.Ceil(float64(ctIn.Level()+1) / float64(alpha)))

	for i := uint64(0); i < beta; i++ {
		c2QiQDecomp[i] = contextQ.NewPoly()
		c2QiPDecomp[i] = contextP.NewPoly()
		evaluator.decomposeAndSplitNTT(ctIn.Level(), i, c2NTT, c2InvNTT, c2QiQDecomp[i], c2QiPDecomp[i])
	}

	cOut = make(map[uint64]*Ciphertext)

	for _, i := range rotations {

		i &= ((evaluator.ckkscontext.n >> 1) - 1)

		if i == 0 {
			cOut[i] = ctIn.CopyNew().Ciphertext()
		} else {
			cOut[i] = evaluator.ckkscontext.NewCiphertext(1, ctIn.Level(), ctIn.Scale())
			evaluator.switchKeyHoisted(ctIn, c2QiQDecomp, c2QiPDecomp, i, rotkeys, cOut[i])
		}
	}

	return
}

func (evaluator *Evaluator) switchKeyHoisted(ctIn *Ciphertext, c2QiQDecomp, c2QiPDecomp []*ring.Poly, k uint64, evakey *RotationKeys, ctOut *Ciphertext) {

	if ctIn.Degree() != 1 || ctOut.Degree() != 1 {
		panic("cannot rotate -> input and output ciphertext must be of degree 1")
	}

	ctOut.SetScale(ctIn.Scale())

	var level, reduce uint64

	level = ctOut.Level()

	contextQ := evaluator.ckkscontext.contextQ
	contextP := evaluator.ckkscontext.contextP

	if ctIn != ctOut {
		ring.PermuteNTTWithIndex(ctIn.value[0], evakey.permuteNTTLeftIndex[k], evaluator.ringpool[0])
		contextQ.CopyLvl(level, evaluator.ringpool[0], ctOut.value[0])
		ring.PermuteNTTWithIndex(ctIn.value[1], evakey.permuteNTTLeftIndex[k], evaluator.ringpool[0])
		contextQ.CopyLvl(level, evaluator.ringpool[0], ctOut.value[1])
	} else {
		ring.PermuteNTTWithIndex(ctIn.value[0], evakey.permuteNTTLeftIndex[k], ctOut.value[0])
		ring.PermuteNTTWithIndex(ctIn.value[1], evakey.permuteNTTLeftIndex[k], ctOut.value[1])
	}

	for i := range evaluator.poolQ {
		evaluator.poolQ[i].Zero()
	}

	for i := range evaluator.poolP {
		evaluator.poolP[i].Zero()
	}

	c2QiQPermute := evaluator.poolQ[0]
	c2QiPPermute := evaluator.poolP[0]

	pool2Q := evaluator.poolQ[1]
	pool2P := evaluator.poolP[1]

	pool3Q := evaluator.poolQ[2]
	pool3P := evaluator.poolP[2]

	reduce = 0

	alpha := evaluator.ckkscontext.alpha
	beta := uint64(math.Ceil(float64(level+1) / float64(alpha)))

	// Key switching with crt decomposition for the Qi
	for i := uint64(0); i < beta; i++ {

		ring.PermuteNTTWithIndex(c2QiQDecomp[i], evakey.permuteNTTLeftIndex[k], c2QiQPermute)
		ring.PermuteNTTWithIndex(c2QiPDecomp[i], evakey.permuteNTTLeftIndex[k], c2QiPPermute)

		contextQ.MulCoeffsMontgomeryAndAddNoModLvl(level, evakey.evakeyRotColLeft[k].evakey[i][0], c2QiQPermute, pool2Q)
		contextQ.MulCoeffsMontgomeryAndAddNoModLvl(level, evakey.evakeyRotColLeft[k].evakey[i][1], c2QiQPermute, pool3Q)

		// We continue with the keyswitch primes.
		for j, keysindex := uint64(0), evaluator.ckkscontext.levels; j < uint64(len(evaluator.ckkscontext.specialprimes)); j, keysindex = j+1, keysindex+1 {

			pj := contextP.Modulus[j]
			mredParams := contextP.GetMredParams()[j]

			key0 := evakey.evakeyRotColLeft[k].evakey[i][0].Coeffs[keysindex]
			key1 := evakey.evakeyRotColLeft[k].evakey[i][1].Coeffs[keysindex]
			p2tmp := pool2P.Coeffs[j]
			p3tmp := pool3P.Coeffs[j]
			c2tmp := c2QiPPermute.Coeffs[j]

			for y := uint64(0); y < contextP.N; y++ {
				p2tmp[y] += ring.MRed(key0[y], c2tmp[y], pj, mredParams)
				p3tmp[y] += ring.MRed(key1[y], c2tmp[y], pj, mredParams)
			}
		}

		if reduce&7 == 1 {
			contextQ.ReduceLvl(level, pool2Q, pool2Q)
			contextQ.ReduceLvl(level, pool3Q, pool3Q)
			contextP.Reduce(pool2P, pool2P)
			contextP.Reduce(pool3P, pool3P)
		}

		reduce++
	}

	if (reduce-1)&7 != 1 {
		contextQ.ReduceLvl(level, pool2Q, pool2Q)
		contextQ.ReduceLvl(level, pool3Q, pool3Q)
		contextP.Reduce(pool2P, pool2P)
		contextP.Reduce(pool3P, pool3P)
	}

	//Independant of context (parameter : level)
	// Computes pool2Q = pool2Q/pool2P and pool3Q = pool3Q/pool3P
	evaluator.baseconverter.ModDownSplitedNTT(contextQ, contextP, evaluator.ckkscontext.rescaleParamsKeys, level, pool2Q, pool2P, pool2Q, evaluator.keyswitchpool[0])
	evaluator.baseconverter.ModDownSplitedNTT(contextQ, contextP, evaluator.ckkscontext.rescaleParamsKeys, level, pool3Q, pool3P, pool3Q, evaluator.keyswitchpool[0])

	//Independant of context (parameter : level)
	contextQ.AddLvl(level, ctOut.value[0], pool2Q, ctOut.value[0])
	contextQ.AddLvl(level, ctOut.value[1], pool3Q, ctOut.value[1])
}

func (evaluator *Evaluator) rotateColumnsLPow2(ct0 *Ciphertext, k uint64, evakey *RotationKeys, ctOut *Ciphertext) {
	evaluator.rotateColumnsPow2(ct0, k, evakey.permuteNTTLeftIndex, evakey.evakeyRotColLeft, ctOut)
}

func (evaluator *Evaluator) rotateColumnsRPow2(ct0 *Ciphertext, k uint64, evakey *RotationKeys, ctOut *Ciphertext) {
	evaluator.rotateColumnsPow2(ct0, k, evakey.permuteNTTRightIndex, evakey.evakeyRotColRight, ctOut)
}

func (evaluator *Evaluator) rotateColumnsPow2(ct0 *Ciphertext, k uint64, permuteNTTIndex map[uint64][]uint64, evakeyRotCol map[uint64]*SwitchingKey, ctOut *Ciphertext) {

	var evakeyIndex uint64

	evakeyIndex = 1

	level := utils.MinUint64(ct0.Level(), ctOut.Level())
	context := evaluator.ckkscontext.contextQ

	context.CopyLvl(level, ct0.value[0], ctOut.value[0])
	context.CopyLvl(level, ct0.value[1], ctOut.value[1])

	for k > 0 {

		if k&1 == 1 {

			evaluator.permuteNTT(ctOut, permuteNTTIndex[evakeyIndex], evakeyRotCol[evakeyIndex], ctOut)
		}

		evakeyIndex <<= 1
		k >>= 1
	}
}

// ConjugateNew conjugates ct0 (which is equivalement to a row rotation) and returns the result on a newly
// created element. If the provided element is a ciphertext, a keyswitching operation is necessary and a rotation key
// for the row rotation needs to be provided.
func (evaluator *Evaluator) ConjugateNew(ct0 *Ciphertext, evakey *RotationKeys) (ctOut *Ciphertext) {
	ctOut = evaluator.ckkscontext.NewCiphertext(ct0.Degree(), ct0.Level(), ct0.Scale())
	evaluator.Conjugate(ct0, evakey, ctOut)
	return
}

// Conjugate conjugates c0 (which is equivalement to a row rotation) and returns the result on c1.
// If the provided element is a ciphertext, a keyswitching operation is necessary and a rotation key for the row rotation needs to be provided.
func (evaluator *Evaluator) Conjugate(ct0 *Ciphertext, evakey *RotationKeys, ctOut *Ciphertext) {

	if ct0.Degree() != 1 || ctOut.Degree() != 1 {
		panic("cannot rotate -> input and output ciphertext must be of degree 1")
	}

	if evakey.evakeyConjugate == nil {
		panic("cannot rotate -> : rows rotation key not generated")
	}

	ctOut.SetScale(ct0.Scale())

	evaluator.permuteNTT(ct0, evakey.permuteNTTConjugateIndex, evakey.evakeyConjugate, ctOut)
}

func (evaluator *Evaluator) permuteNTT(ct0 *Ciphertext, index []uint64, evakey *SwitchingKey, ctOut *Ciphertext) {

	var el0, el1 *ring.Poly

	if ct0 != ctOut {
		el0, el1 = ctOut.value[0], ctOut.value[1]
	} else {
		el0, el1 = evaluator.ringpool[0], evaluator.ringpool[1]
	}

	ring.PermuteNTTWithIndex(ct0.value[0], index, el0)
	ring.PermuteNTTWithIndex(ct0.value[1], index, el1)

	level := utils.MinUint64(ct0.Level(), ctOut.Level())
	context := evaluator.ckkscontext.contextQ

	context.CopyLvl(level, el0, ctOut.value[0])
	context.CopyLvl(level, el1, ctOut.value[1])

	evaluator.switchKeysInPlace(ctOut.value[1], evakey, ctOut)
}

func (evaluator *Evaluator) switchKeysInPlace(cx *ring.Poly, evakey *SwitchingKey, ctOut *Ciphertext) {
	// Applies the general keyswitching procedure of the form [c0 + cx*evakey[0], c1 + cx*evakey[1]]
	var level, reduce uint64

	level = ctOut.Level()

	contextQ := evaluator.ckkscontext.contextQ
	contextP := evaluator.ckkscontext.contextP

	for i := range evaluator.poolQ {
		evaluator.poolQ[i].Zero()
	}

	for i := range evaluator.poolP {
		evaluator.poolP[i].Zero()
	}

	c2QiQ := evaluator.poolQ[0]
	c2QiP := evaluator.poolP[0]

	//c2_tmp := contextkeys.NewPoly()
	c2 := evaluator.keyswitchpool[0]

	pool2Q := evaluator.poolQ[1]
	pool2P := evaluator.poolP[1]

	pool3Q := evaluator.poolQ[2]
	pool3P := evaluator.poolP[2]

	// We switch the element on which the switching key operation will be conducted out of the NTT domain

	contextQ.InvNTTLvl(level, cx, c2)

	reduce = 0

	alpha := evaluator.ckkscontext.alpha
	beta := uint64(math.Ceil(float64(level+1) / float64(alpha)))

	// Key switching with crt decomposition for the Qi
	for i := uint64(0); i < beta; i++ {

		evaluator.decomposeAndSplitNTT(level, i, cx, c2, c2QiQ, c2QiP)

		contextQ.MulCoeffsMontgomeryAndAddNoModLvl(level, evakey.evakey[i][0], c2QiQ, pool2Q)
		contextQ.MulCoeffsMontgomeryAndAddNoModLvl(level, evakey.evakey[i][1], c2QiQ, pool3Q)

		// We continue with the keyswitch primes.
		for j, keysindex := uint64(0), evaluator.ckkscontext.levels; j < uint64(len(evaluator.ckkscontext.specialprimes)); j, keysindex = j+1, keysindex+1 {

			pj := contextP.Modulus[j]
			mredParams := contextP.GetMredParams()[j]

			key0 := evakey.evakey[i][0].Coeffs[keysindex]
			key1 := evakey.evakey[i][1].Coeffs[keysindex]
			c2tmp := c2QiP.Coeffs[j]
			p2tmp := pool2P.Coeffs[j]
			p3tmp := pool3P.Coeffs[j]

			for y := uint64(0); y < contextP.N; y++ {
				p2tmp[y] += ring.MRed(key0[y], c2tmp[y], pj, mredParams)
				p3tmp[y] += ring.MRed(key1[y], c2tmp[y], pj, mredParams)
			}
		}

		if reduce&7 == 1 {
			contextQ.ReduceLvl(level, pool2Q, pool2Q)
			contextQ.ReduceLvl(level, pool3Q, pool3Q)
			contextP.Reduce(pool2P, pool2P)
			contextP.Reduce(pool3P, pool3P)
		}

		reduce++
	}

	//Independant of context (parameter : level)
	if (reduce-1)&7 != 1 {
		contextQ.ReduceLvl(level, pool2Q, pool2Q)
		contextQ.ReduceLvl(level, pool3Q, pool3Q)
		contextP.Reduce(pool2P, pool2P)
		contextP.Reduce(pool3P, pool3P)
	}

	//Independant of context (parameter : level)
	// Computes pool2Q = pool2Q/pool2P and pool3Q = pool3Q/pool3P
	evaluator.baseconverter.ModDownSplitedNTT(contextQ, contextP, evaluator.ckkscontext.rescaleParamsKeys, level, pool2Q, pool2P, pool2Q, evaluator.keyswitchpool[0])
	evaluator.baseconverter.ModDownSplitedNTT(contextQ, contextP, evaluator.ckkscontext.rescaleParamsKeys, level, pool3Q, pool3P, pool3Q, evaluator.keyswitchpool[0])

	//Independant of context (parameter : level)
	contextQ.AddLvl(level, ctOut.value[0], pool2Q, ctOut.value[0])
	contextQ.AddLvl(level, ctOut.value[1], pool3Q, ctOut.value[1])
}

func (evaluator *Evaluator) decomposeAndSplitNTT(level, beta uint64, c2NTT, c2InvNTT, c2QiQ, c2QiP *ring.Poly) {

	// Decomposes the input polynomial into the target CRT basis.

	contextQ := evaluator.ckkscontext.contextQ
	contextP := evaluator.ckkscontext.contextP

	evaluator.decomposer.DecomposeAndSplit(level, beta, c2InvNTT, c2QiQ, c2QiP)

	p0idxst := beta * evaluator.ckkscontext.alpha
	p0idxed := p0idxst + evaluator.decomposer.Xalpha()[beta]

	// c2_qi = cx mod qi mod qi
	for x := uint64(0); x < level+1; x++ {

		qi := contextQ.Modulus[x]
		nttPsi := contextQ.GetNttPsi()[x]
		bredParams := contextQ.GetBredParams()[x]
		mredParams := contextQ.GetMredParams()[x]

		if p0idxst <= x && x < p0idxed {
			p0tmp := c2NTT.Coeffs[x]
			p1tmp := c2QiQ.Coeffs[x]
			for j := uint64(0); j < contextQ.N; j++ {
				p1tmp[j] = p0tmp[j]
			}
		} else {
			ring.NTT(c2QiQ.Coeffs[x], c2QiQ.Coeffs[x], contextQ.N, nttPsi, qi, mredParams, bredParams)
		}
	}
	// c2QiP = c2 mod qi mod pj
	contextP.NTT(c2QiP, c2QiP)
}<|MERGE_RESOLUTION|>--- conflicted
+++ resolved
@@ -554,32 +554,7 @@
 	}
 }
 
-<<<<<<< HEAD
-func (evaluator *Evaluator) SetScale(ct *Ciphertext, scale float64) (err error) {
-
-	var tmp float64
-
-	tmp = evaluator.ckkscontext.scale
-
-	evaluator.ckkscontext.scale = scale
-
-	evaluator.MultConst(ct, scale/ct.Scale(), ct)
-
-	if err = evaluator.Rescale(ct, scale, ct); err != nil {
-		return err
-	}
-
-	ct.SetScale(scale)
-
-	evaluator.ckkscontext.scale = tmp
-
-	return nil
-}
-
-// MultConstNew multiplies ct0 by the input constant and returns the result on a newly created element.
-=======
 // MultByConstNew multiplies ct0 by the input constant and returns the result on a newly created element.
->>>>>>> d5753fe4
 // The scale of the output element will depend on the scale of the input element and the constant (if the constant
 // needs to be scaled (its rational part is not zero)). The constant can be an uint64, int64, float64 or complex128.
 func (evaluator *Evaluator) MultByConstNew(ct0 *Ciphertext, constant interface{}) (ctOut *Ciphertext) {
