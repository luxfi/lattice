module github.com/luxfi/lattice/v6

<<<<<<< HEAD
go 1.25
=======
go 1.23.0

toolchain go1.24.0
>>>>>>> f3966f4f

require (
	github.com/google/go-cmp v0.7.0
	github.com/stretchr/testify v1.10.0
	golang.org/x/crypto v0.35.0
	golang.org/x/exp v0.0.0-20250506013437-ce4c2cf36ca6
)

require (
	github.com/ALTree/bigfloat v0.2.0
	github.com/davecgh/go-spew v1.1.1 // indirect
	github.com/kr/pretty v0.3.1 // indirect
	github.com/pmezard/go-difflib v1.0.0 // indirect
	github.com/rogpeppe/go-internal v1.14.1 // indirect
	golang.org/x/sys v0.33.0 // indirect
	gopkg.in/check.v1 v1.0.0-20201130134442-10cb98267c6c // indirect
	gopkg.in/yaml.v3 v3.0.1 // indirect
)<|MERGE_RESOLUTION|>--- conflicted
+++ resolved
@@ -1,12 +1,6 @@
 module github.com/luxfi/lattice/v6
 
-<<<<<<< HEAD
 go 1.25
-=======
-go 1.23.0
-
-toolchain go1.24.0
->>>>>>> f3966f4f
 
 require (
 	github.com/google/go-cmp v0.7.0
